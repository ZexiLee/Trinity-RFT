# -*- coding: utf-8 -*-
"""
Trainer Class
"""
from __future__ import annotations

import asyncio
import traceback
from abc import ABC, abstractmethod
from typing import Dict, List, Tuple

import pandas as pd
import ray

from trinity.algorithm import SAMPLE_STRATEGY
from trinity.common.config import Config
from trinity.common.constants import RunningStatus, SyncMethod, SyncStyle
from trinity.common.experience import Experiences
from trinity.manager.synchronizer import Synchronizer
from trinity.utils.log import get_logger
from trinity.utils.monitor import MONITOR
from trinity.utils.plugin_loader import load_plugins
from trinity.utils.timer import Timer


class Trainer:
    """Consume the experience and train the model."""

    def __init__(self, config: Config) -> None:
        self.config = config
        self.logger = get_logger(__name__)
        load_plugins()
        self.synchronizer = Synchronizer.get_actor(config)
        self.engine = get_trainer_wrapper(config)
<<<<<<< HEAD
        self.state = StateManager(
            path=config.checkpoint_job_dir, trainer_name=config.trainer.name, config=config
        )
        trainer_state = self.state.load_trainer()
        config.buffer.trainer_input.experience_buffer.index = trainer_state.get(
            "latest_exp_index", 0
        )
=======
>>>>>>> 08676d40
        self.last_trainer_sync_step = 0
        self.monitor = MONITOR.get(config.monitor.monitor_type)(
            project=config.project,
            group=self.config.group,
            name=config.name,
            role=config.trainer.name,
            config=config,
        )
        self._sample_exps_to_log = []
        self.sample_strategy = SAMPLE_STRATEGY.get(config.algorithm.sample_strategy)(
            buffer_config=config.buffer,
            **config.algorithm.sample_strategy_args,
        )
        self.save_interval = config.trainer.save_interval
        self.last_sync_step = None
        self.total_steps = config.trainer.total_steps or float("inf")

    async def prepare(self) -> None:
        """Prepare the trainer."""
        self.engine.prepare()
        self.last_trainer_sync_step = self.train_step_num
        await self.synchronizer.set_trainer_status.remote(RunningStatus.RUNNING)

    async def train(self) -> str:
        """Train the model."""
        while self.train_step_num < self.total_steps:
            try:
                # sample may be blocked due to explorer does not generate enough data
                self.logger.info(f"Sample data for step {self.train_step_num + 1} started.")
                sample_task = asyncio.create_task(self._sample_data())
                while not sample_task.done():
                    # sync weight to make sure the explorer can continue to explore and generate enough data
                    if await self.need_sync():
                        # Currently, we do not record the metrics of sync_weight here
                        await self.sync_weight()
                    await asyncio.sleep(1)
                exps, metrics, repr_samples = await sample_task
                self.logger.info(f"Sample data for step {self.train_step_num + 1} finished.")
                metrics.update(await self.train_step(exps))
                if await self.need_sync():
                    metrics.update(await self.sync_weight())
                if self.need_save():
                    metrics.update(self.save_checkpoint())
                if self.config.trainer.enable_preview:
                    self._log_experiences(repr_samples)
                self.monitor.log(metrics, self.train_step_num)
            except StopAsyncIteration:
                self.logger.info("No more samples to train. Stopping training.")
                break
            except Exception:
                self.logger.error(f"Error in Trainer:\n{traceback.format_exc()}")
                break

<<<<<<< HEAD
        self.save_checkpoint(block_until_saved=True, save_as_hf=True)
=======
        self.engine.save_checkpoint(block_until_saved=True)
>>>>>>> 08676d40
        await self.synchronizer.set_trainer_status.remote(RunningStatus.STOPPED)
        self.logger.info("--------------------\n> Trainer finished.\n--------------------")
        return self.config.trainer.name

    async def train_step(self, exps: Experiences) -> Dict:
        """Train one step.

        Returns:
            bool: Whether to continue training.
            Dict: Metrics of the training step.
        """
        self.logger.info(f"Training at step {self.train_step_num + 1} started.")
        metrics = {}
        with Timer(metrics, "time/train_step"):
            train_metrics = self.engine.train_step(exps)
        self.logger.info(f"Training at step {self.train_step_num} finished.")
        metrics.update(train_metrics)
        return metrics

    async def _sample_data(self) -> Tuple[Experiences, Dict, List[Dict]]:
        """Sample a batch of experiences.

        Returns:
            Experiences: A batch of experiences.
            Dict: Metrics of the sampling step.
            List[Dict]: A list of representative samples for logging.
        """
        with Timer({}, "time/sample_data"):
            batch, metrics, repr_samples = await self.sample_strategy.sample(
                self.train_step_num + 1
            )
<<<<<<< HEAD
        return batch, metrics, repr_samples
=======
        except StopAsyncIteration:
            self.logger.info("No more samples to train. Stopping training.")
            if (
                self.config.trainer.save_interval == 0
                or self.train_step_num % self.config.trainer.save_interval != 0
            ):
                self.logger.info(f"Saving at step {self.train_step_num}.")
                self.engine.save_checkpoint()
                self.logger.info(f"Saved at step {self.train_step_num}.")
            return False
        self.logger.info(f"Sampling at step {self.train_step_num + 1} done.")
        continue_run, metrics = self.engine.train_step(batch)
        self.logger.info(f"Training at step {self.train_step_num} finished.")
        prefix_metrics(sample_metrics, "sample", metrics)
        self.monitor.log(data=metrics, step=self.train_step_num)
        if self.config.trainer.enable_preview:
            self._log_experiences(repr_samples)
        return continue_run
>>>>>>> 08676d40

    async def need_sync(self) -> bool:
        """Whether to sync the model weight."""
        if self.config.synchronizer.sync_style == SyncStyle.FIXED:
            return (
                self.last_sync_step != self.train_step_num
                and self.train_step_num % self.config.synchronizer.sync_interval == 0
            )
        else:
            if self.config.synchronizer.sync_style == SyncStyle.DYNAMIC_BY_TRAINER:
                delta = self.train_step_num - self.last_trainer_sync_step
                if delta >= self.config.synchronizer.sync_interval:
                    await self.synchronizer.set_trainer_status.remote(RunningStatus.REQUIRE_SYNC)
            explorer_status_counts = await self.synchronizer.get_explorer_status_counts.remote()
            if self.config.synchronizer.sync_method == SyncMethod.NCCL:
                return explorer_status_counts[RunningStatus.WAITING_SYNC] > 0
            else:  # memory & checkpoint
                return explorer_status_counts[RunningStatus.REQUIRE_SYNC] > 0

    def need_save(self) -> bool:
        """Whether to save the checkpoint."""
        return self.save_interval > 0 and self.train_step_num % self.save_interval == 0

    async def sync_weight(self) -> Dict:
        """Sync the model weight."""
        self.logger.info(f"Trainer synchronizing weights at step {self.train_step_num} starting..")
        metrics = {}
        with Timer(metrics, "time/sync_weight"):
            if self.config.synchronizer.sync_method == SyncMethod.NCCL:
                result = await self.synchronizer.ready_to_nccl_sync.remote(
                    "trainer", self.train_step_num
                )
                if result is None:
                    self.logger.error("Trainer synchronizing weights failed.")
                else:
                    self.engine.sync_weight()
                    self.last_trainer_sync_step = self.train_step_num
            elif self.config.synchronizer.sync_method == SyncMethod.CHECKPOINT:
                self.engine.save_state_dict()
            elif self.config.synchronizer.sync_method == SyncMethod.MEMORY:
                self.engine.upload_state_dict()
            self.last_sync_step = self.train_step_num
            await self.synchronizer.set_trainer_status.remote(RunningStatus.RUNNING)
        self.logger.info(f"Trainer synchronizing weights at step {self.train_step_num} end.")
        return metrics

    def _log_experiences(self, samples: List[Dict]) -> None:
        self._sample_exps_to_log.extend(samples)
        if self.train_step_num % self.config.synchronizer.sync_interval == 0:
            self.monitor.log_table(
                "rollout_examples", pd.DataFrame(self._sample_exps_to_log), self.train_step_num
            )
            self._sample_exps_to_log.clear()

<<<<<<< HEAD
    def save_checkpoint(self, block_until_saved: bool = False, save_as_hf: bool = False) -> Dict:
        metrics = {}
        with Timer(metrics, "time/save_checkpoint"):
            self.logger.info(f"Saving checkpoint at step {self.train_step_num}...")
            self.engine.save_checkpoint(block_until_saved=block_until_saved, save_as_hf=save_as_hf)
            self.state.save_trainer(
                current_exp_index=self.engine.train_step_num * self.config.buffer.train_batch_size,
                current_step=self.train_step_num,
            )
            self.logger.info(f"Checkpoint at step {self.train_step_num} saved.")
        return metrics

=======
>>>>>>> 08676d40
    async def shutdown(self) -> None:
        self.monitor.close()

    @property
    def train_step_num(self) -> int:
        """Get the current training step number."""
        return self.engine.train_step_num

    async def is_alive(self) -> bool:
        """Check if the trainer is alive."""
        return True


class TrainEngineWrapper(ABC):
    """A wrapper class to wrap various training engines."""

    @abstractmethod
    def prepare(self) -> None:
        """Do some preparation before training started."""

    @property
    @abstractmethod
    def train_step_num(self) -> int:
        """Get the current training step number."""

    @abstractmethod
    def train_step(self, batch: Experiences) -> Dict:
        """Training one step.

        Args:
            batch (Experiences): A batch of experiences to train.

        Returns:
            Dict: Metrics of the training step.
        """

    @abstractmethod
    def save_checkpoint(self, block_until_saved: bool = False, save_as_hf: bool = False) -> None:
        """Save the checkpoint."""

    @abstractmethod
    def sync_weight(self) -> None:
        """Sync the model weight."""

    @abstractmethod
    def upload_state_dict(self) -> None:
        """Upload the state dict to Synchronizer."""

    @abstractmethod
    def save_state_dict(self) -> None:
        """Only save the model state dict for Synchronizer."""


def get_trainer_wrapper(config: Config) -> TrainEngineWrapper:
    """Get a trainer wrapper."""
    if config.trainer.trainer_type == "verl":
        from trinity.trainer.verl_trainer import VerlPPOTrainerWrapper

        return VerlPPOTrainerWrapper(config)
    else:
        raise NotImplementedError<|MERGE_RESOLUTION|>--- conflicted
+++ resolved
@@ -32,7 +32,6 @@
         load_plugins()
         self.synchronizer = Synchronizer.get_actor(config)
         self.engine = get_trainer_wrapper(config)
-<<<<<<< HEAD
         self.state = StateManager(
             path=config.checkpoint_job_dir, trainer_name=config.trainer.name, config=config
         )
@@ -40,8 +39,6 @@
         config.buffer.trainer_input.experience_buffer.index = trainer_state.get(
             "latest_exp_index", 0
         )
-=======
->>>>>>> 08676d40
         self.last_trainer_sync_step = 0
         self.monitor = MONITOR.get(config.monitor.monitor_type)(
             project=config.project,
@@ -95,11 +92,7 @@
                 self.logger.error(f"Error in Trainer:\n{traceback.format_exc()}")
                 break
 
-<<<<<<< HEAD
         self.save_checkpoint(block_until_saved=True, save_as_hf=True)
-=======
-        self.engine.save_checkpoint(block_until_saved=True)
->>>>>>> 08676d40
         await self.synchronizer.set_trainer_status.remote(RunningStatus.STOPPED)
         self.logger.info("--------------------\n> Trainer finished.\n--------------------")
         return self.config.trainer.name
@@ -131,28 +124,7 @@
             batch, metrics, repr_samples = await self.sample_strategy.sample(
                 self.train_step_num + 1
             )
-<<<<<<< HEAD
         return batch, metrics, repr_samples
-=======
-        except StopAsyncIteration:
-            self.logger.info("No more samples to train. Stopping training.")
-            if (
-                self.config.trainer.save_interval == 0
-                or self.train_step_num % self.config.trainer.save_interval != 0
-            ):
-                self.logger.info(f"Saving at step {self.train_step_num}.")
-                self.engine.save_checkpoint()
-                self.logger.info(f"Saved at step {self.train_step_num}.")
-            return False
-        self.logger.info(f"Sampling at step {self.train_step_num + 1} done.")
-        continue_run, metrics = self.engine.train_step(batch)
-        self.logger.info(f"Training at step {self.train_step_num} finished.")
-        prefix_metrics(sample_metrics, "sample", metrics)
-        self.monitor.log(data=metrics, step=self.train_step_num)
-        if self.config.trainer.enable_preview:
-            self._log_experiences(repr_samples)
-        return continue_run
->>>>>>> 08676d40
 
     async def need_sync(self) -> bool:
         """Whether to sync the model weight."""
@@ -207,7 +179,6 @@
             )
             self._sample_exps_to_log.clear()
 
-<<<<<<< HEAD
     def save_checkpoint(self, block_until_saved: bool = False, save_as_hf: bool = False) -> Dict:
         metrics = {}
         with Timer(metrics, "time/save_checkpoint"):
@@ -220,8 +191,6 @@
             self.logger.info(f"Checkpoint at step {self.train_step_num} saved.")
         return metrics
 
-=======
->>>>>>> 08676d40
     async def shutdown(self) -> None:
         self.monitor.close()
 
