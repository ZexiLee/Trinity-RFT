# -*- coding: utf-8 -*-
"""veRL Trainer Class

Modified from verl/trainer/ppo/ray_trainer.py
"""
import os
import sys
from typing import Dict

import ray
import torch
from omegaconf import OmegaConf
from verl.trainer.ppo.metric_utils import (
    compute_throughout_metrics,
    compute_timing_metrics,
)
from verl.trainer.ppo.ray_trainer import (
    RayClassWithInitArgs,
    RayPPOTrainer,
    RayWorkerGroup,
    ResourcePoolManager,
    Role,
    create_colocated_worker_cls,
)
<<<<<<< HEAD
from verl.utils import hf_processor, hf_tokenizer
from verl.utils.checkpoint.checkpoint_manager import find_latest_ckpt_path
=======
from verl.utils import hf_tokenizer
>>>>>>> 08676d40
from verl.utils.debug import marked_timer
from verl.utils.fs import copy_local_path_from_hdfs
from verl.utils.metric import reduce_metrics

from trinity.algorithm import ADVANTAGE_FN, KL_FN, SAMPLE_STRATEGY
from trinity.algorithm.algorithm import ALGORITHM_TYPE
from trinity.algorithm.utils import prefix_metrics
from trinity.common.config import Config
from trinity.common.experience import Experiences
from trinity.trainer.trainer import TrainEngineWrapper
from trinity.trainer.verl.utils import compute_data_metrics, to_data_proto
from trinity.utils.log import get_logger


class VerlPPOTrainerWrapper(RayPPOTrainer, TrainEngineWrapper):
    """A wrapper for verl.trainer.ppo.RayPPOTrainer."""

    def __init__(
        self,
        global_config: Config,
    ):
        self.logger = get_logger(__name__, in_ray_actor=True)
        train_config = global_config.trainer
        config = OmegaConf.structured(train_config.trainer_config)
        # download the checkpoint from hdfs
        local_path = copy_local_path_from_hdfs(config.actor_rollout_ref.model.path)

        # instantiate tokenizer

        tokenizer = hf_tokenizer(local_path)

        # define worker classes
        if config.actor_rollout_ref.actor.strategy in ["fsdp", "fsdp2"]:
            assert config.critic.strategy in ["fsdp", "fsdp2"]
            from trinity.trainer.verl.fsdp_workers import (
                ActorRolloutRefWorker,
                CriticWorker,
            )

            ray_worker_group_cls = RayWorkerGroup

        elif config.actor_rollout_ref.actor.strategy == "megatron":
            raise NotImplementedError("Not support megatron for now.")

        else:
            raise NotImplementedError

        role_worker_mapping = {
            Role.ActorRollout: ray.remote(ActorRolloutRefWorker),
            Role.Critic: ray.remote(CriticWorker),
            Role.RefPolicy: ray.remote(ActorRolloutRefWorker),
        }

        global_pool_id = "global_pool"
        resource_pool_spec = {
            global_pool_id: [config.trainer.n_gpus_per_node] * config.trainer.nnodes,
        }
        mapping = {
            Role.ActorRollout: global_pool_id,
            Role.Critic: global_pool_id,
            Role.RefPolicy: global_pool_id,
        }

        resource_pool_manager = ResourcePoolManager(
            resource_pool_spec=resource_pool_spec, mapping=mapping
        )
        self.algorithm_config = global_config.algorithm

        # specify advantage function for various rft algorithms
        self.algorithm = ALGORITHM_TYPE.get(self.algorithm_config.algorithm_type)
        if self.algorithm.compute_advantage_in_trainer:
            self.advantage_fn = ADVANTAGE_FN.get(self.algorithm_config.advantage_fn)(
                **self.algorithm_config.advantage_fn_args
            )
            self.kl_fn = KL_FN.get(self.algorithm_config.kl_penalty_fn)(
                **self.algorithm_config.kl_penalty_fn_args
            )
        self.sample_strategy = SAMPLE_STRATEGY.get(global_config.algorithm.sample_strategy)(
            buffer_config=global_config.buffer,
            trainer_type=global_config.trainer.trainer_type,
            **global_config.algorithm.sample_strategy_args,
        )
        super().__init__(
            config,
            tokenizer,
            role_worker_mapping,
            resource_pool_manager,
            ray_worker_group_cls,
        )
        self.init_workers()
<<<<<<< HEAD
=======
        self.logger = get_logger(__name__)
>>>>>>> 08676d40
        self.last_full_save_step = None

    def _validate_config(self):  # TODO
        algorithm = ALGORITHM_TYPE.get(self.algorithm_config.algorithm_type)
        self.use_critic = algorithm.use_critic
        super()._validate_config()

    def init_workers(self):
        """Initialize distributed training workers using Ray backend.


        Creates:

        1. Ray resource pools from configuration

        2. Worker groups for each role (actor, critic, etc.)

        """
        self.resource_pool_manager.create_resource_pool()

        self.resource_pool_to_cls = {
            pool: {} for pool in self.resource_pool_manager.resource_pool_dict.values()
        }

        # create actor and rollout
        if self.hybrid_engine:
            resource_pool = self.resource_pool_manager.get_resource_pool(Role.ActorRollout)
            actor_rollout_cls = RayClassWithInitArgs(
                cls=self.role_worker_mapping[Role.ActorRollout],
                config=self.config.actor_rollout_ref,
                role="actor",
            )
            self.resource_pool_to_cls[resource_pool]["actor"] = actor_rollout_cls
        else:
            raise NotImplementedError

        # create critic
        if self.use_critic:
            resource_pool = self.resource_pool_manager.get_resource_pool(Role.Critic)
            critic_cls = RayClassWithInitArgs(
                cls=self.role_worker_mapping[Role.Critic], config=self.config.critic
            )
            self.resource_pool_to_cls[resource_pool]["critic"] = critic_cls

        # create reference policy if needed
        if self.use_reference_policy:
            resource_pool = self.resource_pool_manager.get_resource_pool(Role.RefPolicy)
            ref_policy_cls = RayClassWithInitArgs(
                self.role_worker_mapping[Role.RefPolicy],
                config=self.config.actor_rollout_ref,
                role="ref",
            )
            self.resource_pool_to_cls[resource_pool]["ref"] = ref_policy_cls

        # create a reward model if reward_fn is None
        if self.use_rm:
            # we create a RM here
            resource_pool = self.resource_pool_manager.get_resource_pool(Role.RewardModel)
            rm_cls = RayClassWithInitArgs(
                self.role_worker_mapping[Role.RewardModel], config=self.config.reward_model
            )
            self.resource_pool_to_cls[resource_pool]["rm"] = rm_cls

        # initialize WorkerGroup
        # NOTE: if you want to use a different resource pool for each role, which can support different parallel size,
        # you should not use `create_colocated_worker_cls`.
        # Instead, directly pass different resource pool to different worker groups.
        # See https://github.com/volcengine/verl/blob/master/examples/ray/tutorial.ipynb for more information.
        all_wg = {}
        wg_kwargs = {}  # Setting up kwargs for RayWorkerGroup
        if OmegaConf.select(self.config.trainer, "ray_wait_register_center_timeout") is not None:
            wg_kwargs[
                "ray_wait_register_center_timeout"
            ] = self.config.trainer.ray_wait_register_center_timeout
        for resource_pool, class_dict in self.resource_pool_to_cls.items():
            worker_dict_cls = create_colocated_worker_cls(class_dict=class_dict)
            wg_dict = self.ray_worker_group_cls(
                resource_pool=resource_pool,
                ray_cls_with_init=worker_dict_cls,
                device_name=self.device_name,
                **wg_kwargs,
            )
            spawn_wg = wg_dict.spawn(prefix_set=class_dict.keys())
            all_wg.update(spawn_wg)

        if self.use_critic:
            self.critic_wg = all_wg["critic"]
            self.critic_wg.init_model()

        if self.use_reference_policy and not self.ref_in_actor:
            self.ref_policy_wg = all_wg["ref"]
            self.ref_policy_wg.init_model()

        if self.use_rm:
            self.rm_wg = all_wg["rm"]
            self.rm_wg.init_model()

        # we should create rollout at the end so that vllm can have a better estimation of kv cache memory
        self.actor_rollout_wg = all_wg["actor"]
        self.actor_rollout_wg.init_model()

    @property
    def train_step_num(self) -> int:
        return self.global_steps

    def prepare(self):
        self.actor_rollout_wg.setup_weight_sync_group()
        self.actor_rollout_wg.set_algorithm(self.algorithm_config)

        # The global step counter, initialized to 0
        # It represents the total number of training steps completed so far
        # We increment this counter at the beginning of each training step
        self.global_steps = 0

        # load checkpoint before doing anything
        self._load_checkpoint()

    def _create_dataloader(self, train_dataset, val_dataset, collate_fn, train_sampler):
        # Do not use verl's dataloader
        self.train_dataloader = None
        self.total_training_steps = self.config.trainer.total_training_steps or sys.maxsize

    def save_state_dict(self):  # checkpoint sync
        local_global_step_folder = os.path.join(
            self.config.trainer.default_local_dir, f"global_step_{self.global_steps}"
        )

        actor_local_path = os.path.join(local_global_step_folder, "actor")
        if not os.path.exists(actor_local_path):
            self.actor_rollout_wg.save_checkpoint(
                actor_local_path,
                None,
                self.global_steps,
                max_ckpt_to_keep=None,
                model_state_dict_only=True,
            )

    def upload_state_dict(self):  # state dict sync
        self.actor_rollout_wg.upload_state_dict(self.global_steps)

    def train_step(self, batch: Experiences) -> Dict:  # noqa C901
        batch = to_data_proto(batch)
        metrics = {}
        self.global_steps += 1
        timing_raw = {}

        with marked_timer("step", timing_raw):
            batch.meta_info["temperature"] = self.config.actor_rollout_ref.rollout.temperature

            if self.algorithm.can_balance_batch and self.config.trainer.balance_batch:
                self._balance_batch(batch, metrics=metrics)  # TODO this may affect multi-turn

            # compute global_valid tokens
            batch.meta_info["global_token_num"] = torch.sum(
                batch.batch["attention_mask"], dim=-1
            ).tolist()

            if self.algorithm.use_reference:  # ref_logprob may not be used
                # compute reference log_prob
                with marked_timer("ref", timing_raw):
                    ref_log_prob = self.ref_policy_wg.compute_ref_log_prob(batch)
                    batch = batch.union(ref_log_prob)

            if self.algorithm.use_critic:
                with marked_timer("values", timing_raw):
                    values = self.critic_wg.compute_values(batch)
                    batch = batch.union(values)

            if self.algorithm.compute_advantage_in_trainer:
                with marked_timer("adv", timing_raw):
                    # compute kl penalty
                    batch, kl_metrics = self.kl_fn.apply_kl_penalty_to_reward(batch)
                    metrics.update(prefix_metrics(kl_metrics, prefix="critic"))
                    # compute advantages, executed on the driver process
                    batch, _ = self.advantage_fn(batch)

                # update critic
            if self.algorithm.use_critic:
                with marked_timer("update_critic", timing_raw):
                    critic_output = self.critic_wg.update_critic(batch)
                critic_output_metrics = reduce_metrics(critic_output.meta_info["metrics"])
                metrics.update(critic_output_metrics)

            # implement critic warmup
            if (
                not self.algorithm.use_critic
                or self.config.trainer.critic_warmup <= self.global_steps
            ):
                # update actor
                with marked_timer("update_actor", timing_raw):
                    actor_output = self.actor_rollout_wg.update_actor(batch)
                    # TODO add send weight explorer
                actor_output_metrics = reduce_metrics(actor_output.meta_info["metrics"])
                metrics.update(actor_output_metrics)

        # collect metrics
        metrics.update(compute_data_metrics(batch=batch, use_critic=self.use_critic))
        metrics.update(compute_timing_metrics(batch=batch, timing_raw=timing_raw))
        n_gpus = self.resource_pool_manager.get_n_gpus()
        metrics.update(
            compute_throughout_metrics(batch=batch, timing_raw=timing_raw, n_gpus=n_gpus)
        )

        return metrics

    def save_checkpoint(self, block_until_saved: bool = False, save_as_hf: bool = False) -> None:
        if self.last_full_save_step != self.global_steps:
            self.last_full_save_step = self.global_steps
            self._save_checkpoint(save_as_hf=save_as_hf)
        if block_until_saved:
            self.actor_rollout_wg.wait_on_save_thread()
            if self.algorithm and self.algorithm.use_critic:
                self.critic_wg.wait_on_save_thread()

    def _save_checkpoint(self, save_as_hf: bool = False):
        # path: given_path + `/global_step_{global_steps}` + `/actor`
        local_global_step_folder = os.path.join(
            self.config.trainer.default_local_dir, f"global_step_{self.global_steps}"
        )

        self.logger.info(f"local_global_step_folder: {local_global_step_folder}")
        actor_local_path = os.path.join(local_global_step_folder, "actor")

        actor_remote_path = (
            None
            if self.config.trainer.default_hdfs_dir is None
            else os.path.join(
                self.config.trainer.default_hdfs_dir, f"global_step_{self.global_steps}", "actor"
            )
        )

        remove_previous_ckpt_in_save = self.config.trainer.get(
            "remove_previous_ckpt_in_save", False
        )
        if remove_previous_ckpt_in_save:
            self.logger.warning(
                "Warning: remove_previous_ckpt_in_save is deprecated,"
                + " set max_actor_ckpt_to_keep=1 and max_critic_ckpt_to_keep=1 instead"
            )
        max_actor_ckpt_to_keep = (
            self.config.trainer.get("max_actor_ckpt_to_keep", None)
            if not remove_previous_ckpt_in_save
            else 1
        )
        max_critic_ckpt_to_keep = (
            self.config.trainer.get("max_critic_ckpt_to_keep", None)
            if not remove_previous_ckpt_in_save
            else 1
        )

        self.actor_rollout_wg.save_checkpoint(
            actor_local_path,
            actor_remote_path,
            self.global_steps,
            max_ckpt_to_keep=max_actor_ckpt_to_keep,
            save_as_hf=save_as_hf,
        )

        if self.use_critic:
            critic_local_path = os.path.join(local_global_step_folder, "critic")
            critic_remote_path = (
                None
                if self.config.trainer.default_hdfs_dir is None
                else os.path.join(
                    self.config.trainer.default_hdfs_dir,
                    f"global_step_{self.global_steps}",
                    "critic",
                )
            )
            self.critic_wg.save_checkpoint(
                critic_local_path,
                critic_remote_path,
                self.global_steps,
                max_ckpt_to_keep=max_critic_ckpt_to_keep,
            )

        # latest checkpointed iteration tracker (for atomic usage)
        local_latest_checkpointed_iteration = os.path.join(
            self.config.trainer.default_local_dir, "latest_checkpointed_iteration.txt"
        )
        with open(local_latest_checkpointed_iteration, "w") as f:
            f.write(str(self.global_steps))

    def _load_checkpoint(self):
        if self.config.trainer.resume_mode == "disable":
            return 0

        checkpoint_folder = self.config.trainer.default_local_dir  # TODO: check path
        if not os.path.isabs(checkpoint_folder):
            working_dir = os.getcwd()
            checkpoint_folder = os.path.join(working_dir, checkpoint_folder)
        global_step_folder = find_latest_ckpt_path(checkpoint_folder)  # None if no latest

        # find global_step_folder
        if self.config.trainer.resume_mode == "auto":
            if global_step_folder is None:
                self.logger.info("Training from scratch")
                return 0
        else:
            if self.config.trainer.resume_mode == "resume_path":
                assert isinstance(
                    self.config.trainer.resume_from_path, str
                ), "resume ckpt must be str type"
                assert (
                    "global_step_" in self.config.trainer.resume_from_path
                ), "resume ckpt must specify the global_steps"
                global_step_folder = self.config.trainer.resume_from_path
                if not os.path.isabs(global_step_folder):
                    working_dir = os.getcwd()
                    global_step_folder = os.path.join(working_dir, global_step_folder)
        self.logger.info(f"Load from checkpoint folder: {global_step_folder}")
        # set global step
        self.global_steps = int(global_step_folder.split("global_step_")[-1])

        self.logger.info(f"Setting global step to {self.global_steps}")
        self.logger.info(f"Resuming from {global_step_folder}")

        actor_path = os.path.join(global_step_folder, "actor")
        critic_path = os.path.join(global_step_folder, "critic")
        # load actor
        self.actor_rollout_wg.load_checkpoint(
            actor_path, del_local_after_load=self.config.trainer.del_local_ckpt_after_load
        )
        # load critic
        if self.use_critic:
<<<<<<< HEAD
            self.critic_wg.load_checkpoint(
                critic_path, del_local_after_load=self.config.trainer.del_local_ckpt_after_load
            )

    def sync_weight(self) -> None:
        self.actor_rollout_wg.sync_weight()

    def post_process_batch(self, batch: DataProto) -> DataProto:
        """Adapted from verl/utils/dataset/rl_dataset.py"""
        if (
            self.processor is not None
            and "Qwen2VLImageProcessor" in self.processor.image_processor.__class__.__name__
        ):
            from verl.models.transformers.qwen2_vl import get_rope_index

            position_ids = []
            multi_modal_inputs = batch.non_tensor_batch["multi_modal_inputs"]
            for idx, mm_inputs in enumerate(multi_modal_inputs):
                # self.logger.info(f"{key = }, {value.shape =}")
                input_ids = batch.batch["input_ids"][idx]
                attention_mask = batch.batch["attention_mask"][idx]

                position_ids.append(
                    get_rope_index(
                        self.processor,
                        input_ids=input_ids,
                        image_grid_thw=mm_inputs.get("image_grid_thw"),
                        video_grid_thw=mm_inputs.get("video_grid_thw"),
                        second_per_grid_ts=mm_inputs.get("second_per_grid_ts"),
                        attention_mask=attention_mask,
                    )  # (3, seq_len)
                )
                mm_inputs.pop("second_per_grid_ts", None)

            batch.batch["position_ids"] = torch.stack(position_ids, dim=0).long()
        return batch
=======
            self.critic_wg.clear_optimizer_state()
        self.logger.info("sft to rft finished")
>>>>>>> 08676d40
<|MERGE_RESOLUTION|>--- conflicted
+++ resolved
@@ -22,12 +22,8 @@
     Role,
     create_colocated_worker_cls,
 )
-<<<<<<< HEAD
 from verl.utils import hf_processor, hf_tokenizer
 from verl.utils.checkpoint.checkpoint_manager import find_latest_ckpt_path
-=======
-from verl.utils import hf_tokenizer
->>>>>>> 08676d40
 from verl.utils.debug import marked_timer
 from verl.utils.fs import copy_local_path_from_hdfs
 from verl.utils.metric import reduce_metrics
@@ -118,10 +114,6 @@
             ray_worker_group_cls,
         )
         self.init_workers()
-<<<<<<< HEAD
-=======
-        self.logger = get_logger(__name__)
->>>>>>> 08676d40
         self.last_full_save_step = None
 
     def _validate_config(self):  # TODO
@@ -447,7 +439,6 @@
         )
         # load critic
         if self.use_critic:
-<<<<<<< HEAD
             self.critic_wg.load_checkpoint(
                 critic_path, del_local_after_load=self.config.trainer.del_local_ckpt_after_load
             )
@@ -483,8 +474,4 @@
                 mm_inputs.pop("second_per_grid_ts", None)
 
             batch.batch["position_ids"] = torch.stack(position_ids, dim=0).long()
-        return batch
-=======
-            self.critic_wg.clear_optimizer_state()
-        self.logger.info("sft to rft finished")
->>>>>>> 08676d40
+        return batch