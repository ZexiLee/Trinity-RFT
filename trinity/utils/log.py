--- conflicted
+++ resolved
@@ -40,16 +40,6 @@
     # being propagated to the parent logger.
     _root_logger.propagate = False
 
-<<<<<<< HEAD
-    In most cases, DO NOT USE this function in file-level scope, because the logger
-    instance will be created at import time, which will cause issues when used in Ray actors.
-
-    Args:
-        name (Optional[str]): The name of the logger. If None, uses 'trinity'.
-        level (Optional[int]): The logging level. If None, uses LOG_LEVEL_ENV_VAR or INFO.
-        in_ray_actor (bool): Whether the logger is used within a Ray actor.
-=======
->>>>>>> 08676d40
 
 # The logger is initialized when the module is imported.
 # This is thread-safe as the module is only imported once,
@@ -59,6 +49,9 @@
 
 def get_logger(name: str, level: int = logging.DEBUG) -> logging.Logger:
     """Get a logger with the given name and level.
+
+    In most cases, DO NOT USE this function in file-level scope, because the logger
+    instance will be created at import time, which will cause issues when used in Ray actors.
 
     Args:
         name (str): The name of the logger.
